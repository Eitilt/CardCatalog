--- conflicted
+++ resolved
@@ -12,15 +12,9 @@
     <Copyright>Copyright (c) 2017 Sam May</Copyright>
     <PackageLicenseUrl>https://www.mozilla.org/en-US/MPL/2.0/</PackageLicenseUrl>
     <DocumentationFile>CardCatalogAudio.xml</DocumentationFile>
-<<<<<<< HEAD
-    <Version>0.1.0</Version>
-    <AssemblyVersion>0.1.0</AssemblyVersion>
-    <FileVersion>0.1.0.1</FileVersion>
-=======
     <Version>0.1.1</Version>
     <AssemblyVersion>0.1.1</AssemblyVersion>
-    <FileVersion>0.1.1.1</FileVersion>
->>>>>>> fe1e4026
+    <FileVersion>0.1.1.0</FileVersion>
     <RepositoryUrl>https://github.com/Eitilt/CardCatalog</RepositoryUrl>
     <RepositoryType>git</RepositoryType>
     <PackageTags>cardcatalog metadata parse file music audio mp3 id3 id3v2</PackageTags>
